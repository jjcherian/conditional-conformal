import numpy as np

<<<<<<< HEAD
def generate_cqr_data(seed,n_train=1500,n_calib=500,n_test=500):
    np.random.seed(seed)

    n_train = n_train + n_calib

=======
def generate_cqr_data(seed,n_train=2000,n_calib=500,n_test=500):
    np.random.seed(seed)

    n_train = n_train + n_calib
    
>>>>>>> 6275b712
    def f(x):
        ''' Construct data (1D example)
        '''
        ax = 0*x
        for i in range(len(x)):
            ax[i] = np.random.poisson(np.sin(x[i])**2+0.1) + 0.03*x[i]*np.random.randn(1)
            ax[i] += 25*(np.random.uniform(0,1,1)<0.01)*np.random.randn(1)
        return ax.astype(np.float32)

    # training features
    x_train = np.random.uniform(0, 5.0, size=n_train).astype(np.float32)

    # test features
    x_test = np.random.uniform(0, 5.0, size=n_test).astype(np.float32)

    # generate labels
    y_train = f(x_train)
    y_test = f(x_test)

    # reshape the features
    x_train = np.reshape(x_train,(n_train,1))
    x_test = np.reshape(x_test,(n_test,1))
    
    train_set_size = len(y_train) - n_calib
    x_train_final = x_train[ : train_set_size]
    x_calib = x_train[train_set_size : ]
    y_train_final = y_train[ : train_set_size]
    y_calib = y_train[train_set_size : ]
    
    return x_train_final, y_train_final, x_calib, y_calib, x_test, y_test


def indicator_matrix(scalar_values, disc):
    scalar_values = np.array(scalar_values)

    # Create all possible intervals
    intervals = [(disc[i], disc[i + 1]) for i in range(len(disc) - 1)]

    # Initialize the indicator matrix
    matrix = np.zeros((len(scalar_values), len(intervals)))

    # Fill in the indicator matrix
    for i, value in enumerate(scalar_values):
        for j, (a, b) in enumerate(intervals):
            if a <= value < b:
                matrix[i, j] = 1

    return matrix<|MERGE_RESOLUTION|>--- conflicted
+++ resolved
@@ -1,18 +1,10 @@
 import numpy as np
 
-<<<<<<< HEAD
-def generate_cqr_data(seed,n_train=1500,n_calib=500,n_test=500):
-    np.random.seed(seed)
-
-    n_train = n_train + n_calib
-
-=======
 def generate_cqr_data(seed,n_train=2000,n_calib=500,n_test=500):
     np.random.seed(seed)
 
     n_train = n_train + n_calib
     
->>>>>>> 6275b712
     def f(x):
         ''' Construct data (1D example)
         '''
